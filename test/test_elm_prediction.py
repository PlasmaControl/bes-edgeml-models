--- conflicted
+++ resolved
@@ -3,12 +3,8 @@
 import shutil
 
 from elm_prediction.train import train_loop
-<<<<<<< HEAD
 from elm_prediction.analyze import Analysis
-=======
-from elm_prediction.analyze import do_analysis, Analysis
 from elm_prediction.train_regression import train_loop as train_regression_loop
->>>>>>> cb3f4327
 
 
 RUN_DIR = 'run_dir'
@@ -116,7 +112,6 @@
     input_args['dwt_num_filters'] = 8
     train_loop(input_args)
 
-<<<<<<< HEAD
 def test_mfv2_sgd():
     input_args = DEFAULT_INPUT_ARGS.copy()
     input_args['model_name'] = 'multi_features_ds_v2'
@@ -125,7 +120,7 @@
     input_args['optimizer'] = 'sgd'
     input_args['momentum'] = 0.1
     train_loop(input_args)
-=======
+
 def test_multifeatures_v2_regression():
     input_args = DEFAULT_INPUT_ARGS.copy()
     input_args['model_name'] = 'multi_features_ds_v2'
@@ -141,7 +136,6 @@
     input_args['signal_window_size'] = 128
     input_args['regression'] = 'log'
     train_regression_loop(input_args)
->>>>>>> cb3f4327
 
 
 if __name__=="__main__":
