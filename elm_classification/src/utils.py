--- conflicted
+++ resolved
@@ -149,15 +149,10 @@
     model_ckpt_path = os.path.join(
         args.model_ckpts, f"signal_window_{args.signal_window_size}"
     )
-<<<<<<< HEAD
-    os.makedirs(test_data_path, exist_ok=True)
-    os.makedirs(model_ckpt_path, exist_ok=True)
-=======
     if not os.path.exists(test_data_path):  # moved outside of previous `else` clause
         os.makedirs(test_data_path, exist_ok=True)
     if not os.path.exists(model_ckpt_path):  # moved outside of previous `else` clause
         os.makedirs(model_ckpt_path, exist_ok=True)
->>>>>>> b264c82a
     if infer_mode:
         base_path = os.path.join(
             args.output_dir,
