import os
import pickle
from typing import Tuple
import torch

# import matplotlib

# matplotlib.use("TkAgg")
import numpy as np
import pandas as pd
import matplotlib.pyplot as plt
import seaborn as sns
from sklearn import metrics
from tqdm import tqdm

import config, data, cnn_feature_model

sns.set_style("white")
sns.set_palette("deep")


def get_test_dataset(file_name: str) -> Tuple[tuple, data.ELMDataset]:
    file_path = os.path.join(config.data_dir, file_name)

    with open(file_path, "rb") as f:
        test_data = pickle.load(f)

    signals = np.array(test_data["signals"])
    labels = np.array(test_data["labels"])
    sample_indices = np.array(test_data["sample_indices"])
    window_start = np.array(test_data["window_start"])
    data_attrs = (signals, labels, sample_indices, window_start)
    test_dataset = data.ELMDataset(
        *data_attrs,
        config.signal_window_size,
        config.label_look_ahead,
    )

    return data_attrs, test_dataset


def plot(
    test_data: tuple,
    model: cnn_feature_model.FeatureModel,
    device: torch.device,
) -> None:
    signals = test_data[0]
    labels = test_data[1]
    sample_indices = test_data[2]
    window_start = test_data[3]
    num_elms = len(window_start)
    i_elms = np.random.choice(num_elms, 12, replace=False)

    fig = plt.figure(figsize=(18, 8))
    for i, i_elm in enumerate(i_elms):
        i_start = window_start[i_elm]
        if i_elm < num_elms - 1:
            i_stop = window_start[i_elm + 1] - 1
        else:
            i_stop = labels.size
        print(f"ELM {i+1} of 12 with {i_stop-i_start+1} time points")
        elm_signals = signals[i_start:i_stop, :, :]
        elm_labels = labels[i_start:i_stop]
        predictions = np.zeros(
            elm_labels.size
            - config.signal_window_size
            - config.label_look_ahead
            + 1
        )
        for j in range(predictions.size):
            if j % 500 == 0:
                print(f"  Time {j}")
            input_signals = torch.as_tensor(
                elm_signals[j : j + config.signal_window_size, :, :].reshape(
                    [1, 1, config.signal_window_size, 8, 8]
                ),
                dtype=torch.float32,
            )
            input_signals = input_signals.to(device)
            predictions[j] = model(input_signals, batch_size=12)
        # convert logits to probability
        predictions = torch.sigmoid(
            torch.as_tensor(predictions, dtype=torch.float32)
        )
        plt.subplot(3, 4, i + 1)
        elm_time = np.arange(elm_labels.size)
        plt.plot(elm_time, elm_signals[:, 2, 6], label="BES ch. 22")
        plt.plot(
            elm_time,
            elm_labels + 0.02,
            label="Ground truth",
            ls="-.",
            lw=2.5,
        )
        plt.plot(
            elm_time[
                (config.signal_window_size + config.label_look_ahead - 1) :
            ],
            predictions,
            label="Prediction",
            ls="-.",
            lw=2.5,
        )
        plt.xlabel("Time (micro-s)")
        plt.ylabel("Signal | label")
        plt.ylim([None, 1.1])
        plt.legend(fontsize=9, frameon=False)
        plt.suptitle(f"Model output on {config.data_mode} classes", fontsize=20)
    plt.tight_layout()
    fig.savefig(
        os.path.join(
            config.output_dir, f"{config.data_mode}_classes_output.png"
        ),
        dpi=200,
    )
    plt.show()


def show_details(test_data: tuple) -> None:
    print("Test data information")
    signals = test_data[0]
    labels = test_data[1]
    sample_indices = test_data[2]
    window_start = test_data[3]
    print(f"Signals shape: {signals.shape}")
    print(f"Labels shape: {labels.shape}")
    print(f"Sample indices shape: {sample_indices.shape}")
    print(f"Window start indices: {window_start}")


def show_metrics(
    y_true: np.ndarray, y_pred: np.ndarray, threshold: float = 0.5
):
    preds = (y_pred > threshold).astype(int)
    cm = metrics.confusion_matrix(y_true, preds)
    cr = metrics.classification_report(y_true, preds, output_dict=True)
    df = pd.DataFrame(cr).transpose()
    df.to_csv(
        os.path.join(
            config.output_dir, f"classification_report_{config.data_mode}.csv"
        ),
<<<<<<< HEAD
        index=False,
=======
        index=True,
>>>>>>> 0575cc20
    )
    print(f"Classification report:\n{df}")
    cm_disp = metrics.ConfusionMatrixDisplay(cm, display_labels=[0, 1])
    cm_disp.plot()
    fig = cm_disp.figure_
    fig.savefig(
        os.path.join(
            config.output_dir, f"confusion_matrix_{config.data_mode}.png"
        ),
        dpi=200,
    )
    plt.show()


def model_predict(
    model: cnn_feature_model.FeatureModel,
    device: torch.device,
    data_loader: torch.utils.data.DataLoader,
) -> Tuple[np.ndarray, np.ndarray]:
    # put the model to eval mode
    model.eval()
    predictions = []
    targets = []
    for images, labels in tqdm(data_loader):
        images = images.to(device)

        with torch.no_grad():
            preds = model(images)
        preds = preds.view(-1)
        predictions.append(torch.sigmoid(preds).cpu().numpy())
        targets.append(labels.cpu().numpy())
    predictions = np.concatenate(predictions)
    targets = np.concatenate(targets)
    print(predictions[:10], targets[:10])
    print(metrics.roc_auc_score(targets, predictions))
    return targets, predictions


def main(
    fold: None = None,
    show_info: bool = True,
    plot_data: bool = False,
    display_metrics: bool = False,
) -> None:
    # instantiate the model and load the checkpoint
    model = cnn_feature_model.FeatureModel()
    device = torch.device("cuda" if torch.cuda.is_available() else "cpu")
    model_ckpt_path = os.path.join(
        config.model_dir,
        f"{config.model_name}_fold{fold}_best_roc_{config.data_mode}.pth",
    )
    print(f"Using model checkpoint: {model_ckpt_path}")
    model.load_state_dict(
        torch.load(
            model_ckpt_path,
            map_location=device,
        )["model"]
    )
    model = model.to(device)

    # get the test data and dataloader
    f_name = f"test_data_{config.data_mode}.pkl"
    print(f"Using test data file: {f_name}")
    test_data, test_dataset = get_test_dataset(file_name=f_name)
    test_loader = torch.utils.data.DataLoader(
        test_dataset,
        batch_size=config.batch_size,
        shuffle=False,
        drop_last=True,
    )

    if show_info:
        show_details(test_data)

    targets, predictions = model_predict(model, device, test_loader)

    if plot_data:
        plot(test_data, model, device)

    if display_metrics:
        show_metrics(targets, predictions)


if __name__ == "__main__":
    main(plot_data=True, display_metrics=True)<|MERGE_RESOLUTION|>--- conflicted
+++ resolved
@@ -139,11 +139,7 @@
         os.path.join(
             config.output_dir, f"classification_report_{config.data_mode}.csv"
         ),
-<<<<<<< HEAD
-        index=False,
-=======
         index=True,
->>>>>>> 0575cc20
     )
     print(f"Classification report:\n{df}")
     cm_disp = metrics.ConfusionMatrixDisplay(cm, display_labels=[0, 1])
