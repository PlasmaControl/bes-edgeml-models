__pycache__/
.ipynb_checkpoints/
.idea/
.vscode/
data/
test_data/
processed_data/
jobs/
viz/
figures/
model_checkpoints/
wandb/

*.code-workspace

# tensorboard/
train_features_df_*.csv
valid_features_df_*.csv

*.onnx
slurm*
*.db
*.log
.DS_Store

# standard python gitignore templates
# Byte-compiled / optimized / DLL files
__pycache__/
*.py[cod]
*$py.class

# C extensions
*.so

# Distribution / packaging
.Python
build/
develop-eggs/
dist/
downloads/
eggs/
.eggs/
lib/
lib64/
parts/
sdist/
var/
wheels/
share/python-wheels/
*.egg-info/
.installed.cfg
*.egg
MANIFEST

# PyInstaller
#  Usually these files are written by a python script from a template
#  before PyInstaller builds the exe, so as to inject date/other infos into it.
*.manifest
*.spec

# Installer logs
pip-log.txt
pip-delete-this-directory.txt

# Unit test / coverage reports
htmlcov/
.tox/
.nox/
.coverage
.coverage.*
.cache
nosetests.xml
coverage.xml
*.cover
*.py,cover
.hypothesis/
.pytest_cache/
cover/

# Translations
*.mo
*.pot

# Django stuff:
*.log
local_settings.py
db.sqlite3
db.sqlite3-journal

# Flask stuff:
instance/
.webassets-cache

# Scrapy stuff:
.scrapy

# Sphinx documentation
docs/_build/

# PyBuilder
.pybuilder/
target/

# Jupyter Notebook
.ipynb_checkpoints

# IPython
profile_default/
ipython_config.py

# pyenv
#   For a library or package, you might want to ignore these files since the code is
#   intended to run in multiple environments; otherwise, check them in:
# .python-version

# pipenv
#   According to pypa/pipenv#598, it is recommended to include Pipfile.lock in version control.
#   However, in case of collaboration, if having platform-specific dependencies or dependencies
#   having no cross-platform support, pipenv may install dependencies that don't work, or not
#   install all needed dependencies.
#Pipfile.lock

# PEP 582; used by e.g. github.com/David-OConnor/pyflow
__pypackages__/

# Celery stuff
celerybeat-schedule
celerybeat.pid

# SageMath parsed files
*.sage.py

# Environments
.env
.venv
env/
venv/
ENV/
env.bak/
venv.bak/

# Spyder project settings
.spyderproject
.spyproject

# Rope project settings
.ropeproject

# mkdocs documentation
/site

# mypy
.mypy_cache/
.dmypy.json
dmypy.json

# Pyre type checker
.pyre/

# pytype static type analyzer
.pytype/

# Cython debug symbols
cython_debug/
/visualizations/outputs/
/visualizations/PATH/
/logs/
/visualizations/notes/
/src/outputs
/outputs

*.pth
<<<<<<< HEAD
*.hdf5
*.png
*.pkl
=======
*.pkl
*.hdf5
>>>>>>> 0f1ec0f4
<|MERGE_RESOLUTION|>--- conflicted
+++ resolved
@@ -170,11 +170,7 @@
 /outputs
 
 *.pth
-<<<<<<< HEAD
+*.pkl
 *.hdf5
 *.png
-*.pkl
-=======
-*.pkl
-*.hdf5
->>>>>>> 0f1ec0f4
+*.pkl