--- conflicted
+++ resolved
@@ -52,18 +52,13 @@
         if elm_indices is None:
             elm_indices = self.elm_indices
 
-<<<<<<< HEAD
-        if save_filename:
-            save_filename = save_filename + '_regression'
-            plt.ioff()
-            _, axes = plt.subplots(nrows=3, ncols=4, figsize=(16, 9))
-            i_page = 1
-
-=======
->>>>>>> cbbe3b1c
         # iterate through all the ELM indices
         with h5py.File(self.datafile, 'r') as hf:
             if save_filename:
+                if self.args.regression:
+                    save_filename += '_regression'
+                    if self.args.regression == 'log':
+                        save_filename += '_log'
                 plt.ioff()
                 _, axes = plt.subplots(nrows=3, ncols=4, figsize=(16, 9))
                 figure_dir = Path(self.args.output_dir) / 'valid_indices'
@@ -140,11 +135,7 @@
                     plt.xlabel('Time (mu-s)')
                     if i_elm%12==11 or i_elm==elm_indices.size-1:
                         plt.tight_layout()
-<<<<<<< HEAD
-                        filename = Path(self.args.output_dir) / f"pdfs/{save_filename}_data_{i_page:02d}.pdf"
-=======
                         filename = figure_dir / f"{save_filename}_{i_page:02d}.pdf"
->>>>>>> cbbe3b1c
                         plt.savefig(filename.as_posix(), format="pdf", transparent=True)
                         i_page += 1
 
