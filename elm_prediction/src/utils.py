"""Various utility functions used for data preprocessing, training and validation.
"""

import re
import os
<<<<<<< HEAD
import shutil
import subprocess
=======
import pickle
import sys
>>>>>>> cb3f4327
import logging
import time
import math
import argparse
import importlib
from typing import Union, Tuple, Sequence
from pathlib import Path
from collections import OrderedDict
from traceback import print_tb

import numpy as np
import torch
from torchinfo import summary

from elm_prediction import package_dir
from elm_prediction.src import utils, dataset
from elm_prediction.models import multi_features_ds_model


class MetricMonitor:
    """Calculates and stores the average value of the metrics/loss"""

    def __init__(self):
        self.reset()

    def reset(self):
        """Reset all the parameters to zero."""
        self.val = 0
        self.avg = 0
        self.sum = 0
        self.count = 0

    def update(self, val, n: int = 1):
        """Update the value of the metrics and calculate their
        average value over the whole dataset.
        Args:
        -----
            val (float): Computed metric (per batch)
            n (int, optional): Batch size. Defaults to 1.
        """
        self.val = val
        self.sum += val * n
        self.count += n
        self.avg = self.sum / self.count


class logParse:
    """Initiate the logger to log the progress into a file.

    Args:
    -----
        script_name (str): Name of the scripts outputting the logs.
        log_file (str): Name of the log file.
        stream_handler (bool, optional): Whether or not to show logs in the
            console. Defaults to True.

    Returns:
    --------
        logging.getLogger: Logger object.
    """

    def __init__(self, script_name: str = None, args: argparse.Namespace = None, stream_handler: bool = True,
                 log_exceptions: bool = True):

        self.logger = None
        self.script_name = script_name
        self.log_file = os.path.join(package_dir, 'logs', f'{args.model_name}.log')
        self.stream_handler = stream_handler
        self.log_exceptions = log_exceptions

        if not (stream_handler and self.log_file):
            raise TypeError('Logger must have Handler')

    def __call__(self):

        logger = logging.getLogger(name=self.script_name)
        logger.setLevel(logging.INFO)

        if self.log_file is not None:
            log_path = Path(self.log_file)
            log_path.parent.mkdir(parents=True, exist_ok=True)  # make dir. for log file
            # create handlers
            f_handler = logging.FileHandler(log_path.as_posix(), mode="w")
            # create formatters and add it to the handlers
            f_format = logging.Formatter("%(asctime)s:%(name)s: %(levelname)s:%(message)s")
            f_handler.setFormatter(f_format)
            # add handlers to the logger
            logger.addHandler(f_handler)

        # display the logs in console
        if self.stream_handler:
            s_handler = logging.StreamHandler()
            s_format = logging.Formatter("%(name)s: %(levelname)s:%(message)s")
            s_handler.setFormatter(s_format)
            logger.addHandler(s_handler)

        self.logger = logger

        if self.log_exceptions:
            sys.excepthook = self.log_exceptions_()

        return logger

    def log_exceptions_(self):
        def my_handler(type, value, tb):
            print_tb(tb)
            self.logger.exception(f' {type.__name__}: {value}')

        return my_handler

    @staticmethod
    def getGlobalLogger():
        logger = logging.getLogger('__main__')
        if not logger.hasHandlers():
            raise AttributeError('No logger exists. Logger must be declared.')
        return logger


def get_test_dataset(args: argparse.Namespace, file_name: str, logger: logging.getLogger = None, ) -> Tuple[
    tuple, dataset.ELMDataset]:
    """Read the pickle file containing the test data and return PyTorch dataset
    and data attributes such as signals, labels, sample_indices, and
    window_start_indices.

    Args:
    -----
        args (argparse.Namespace): Argparse namespace object containing all the
            base and test arguments.
        file_name (str): Name of the test data file.
        logger (logging.getLogger): Logger object that adds inference logs to
            a file. Defaults to None.
        transforms: Image transforms to perform data augmentation on the given
            input. Defaults to None.
    """
    with open(file_name, "rb") as f:
        test_data = pickle.load(f)

    signals = np.array(test_data["signals"])
    labels = np.array(test_data["labels"])
    sample_indices = np.array(test_data["sample_indices"])
    window_start = np.array(test_data["window_start"])
    data_attrs = (signals, labels, sample_indices, window_start)
    test_dataset = dataset.ELMDataset(args, *data_attrs, logger=logger, phase="testing")

    return data_attrs, test_dataset

# log the model and data preprocessing outputs
def get_logger(
    script_name: Union[str, None] = None,
    log_file: Union[str, Path, None] = 'output.log',
    stream_handler: bool = True,
) -> logging.getLogger:
    """Initiate the logger to log the progress into a file.

    Args:
    -----
        script_name (str): Name of the scripts outputting the logs.
        log_file (str): Name of the log file.
        stream_handler (bool, optional): If true, show logs in the console. Defaults to True.

    Returns:
    --------
        logging.getLogger: Logger object.
    """
    logger = logging.getLogger(name=script_name)
    logger.setLevel(logging.INFO)

    if log_file is not None:
        log_file = Path(log_file)
        log_file.parent.mkdir(parents=True, exist_ok=True)  # make dir. for log file
        # create handlers
        f_handler = logging.FileHandler(log_file.as_posix(), mode="w")
        # create formatters and add it to the handlers
        f_format = logging.Formatter("%(asctime)s:%(name)s: %(levelname)s:%(message)s")
        f_handler.setFormatter(f_format)
        # add handlers to the logger
        logger.addHandler(f_handler)

    # display the logs in console
    if stream_handler:
        s_handler = logging.StreamHandler()
        s_format = logging.Formatter("%(name)s: %(levelname)s:%(message)s")
        s_handler.setFormatter(s_format)
        logger.addHandler(s_handler)

    return logger




def time_since(since: int, percent: float) -> str:
    """Helper function to time the training and evaluation process"""
    def as_minutes_seconds(s: float) -> str:
        m = math.floor(s / 60)
        s -= m * 60
        m, s = int(m), int(s)
        return f"{m:2d}m {s:2d}s"
    now = time.time()
    elapsed = now - since
    total_estimated = elapsed / percent
    remaining = total_estimated - elapsed
    return f"{as_minutes_seconds(elapsed)} (remain {as_minutes_seconds(remaining)})"


def create_data_class(data_name: str) -> object:
    """
    Helper function to import the data preprocessing module as per the command
    line argument `--data_preproc`.

    Args:
        data_name (str): `--data_preproc` argument.

    Returns:
        Object of the data class.
    """
    data_filename = data_name + "_data"
    data_class_path = "..data_preprocessing." + data_filename
    data_lib = importlib.import_module(
        data_class_path,
        package='elm_prediction.src',
    )
    data_class = None
    _data_name = data_name.replace("_", "") + "data"
    for name, cls in data_lib.__dict__.items():
        if name.lower() == _data_name.lower():
            data_class = cls

    return data_class


def create_output_paths(
    args: argparse.Namespace, 
    infer_mode: bool = False,
) -> Union[Tuple[Path,Path],
           Tuple[Path,Path,Path,Path,Path]]:
    """
    Helper function to create various output paths to save model checkpoints,
    test data, plots, etc.

    Args:
        args (argparse.Namespace): Argparse object containing command line args.
        infer_mode (bool): If true, return file output paths for inference as well.

    Returns:
        Tuple containing output paths.
    """

    output_dir = Path(args.output_dir).resolve()

    test_data_file = output_dir / args.test_data_file
    checkpoint_file = output_dir / args.checkpoint_file

    if args.regression:
        addon = "_regression"
        if args.regression == "log":
            addon += "_log"
        checkpoint_file = checkpoint_file.parent / (checkpoint_file.stem + addon + checkpoint_file.suffix)
        test_data_file = test_data_file.parent / (test_data_file.stem + addon + test_data_file.suffix)

    if infer_mode:
        clf_report_dir = output_dir / "classification_reports"
        plot_dir = output_dir / "plots"
        roc_dir = output_dir / "roc"
        for p in [clf_report_dir, plot_dir, roc_dir]:
            p.mkdir(exist_ok=True)
        output = (
            test_data_file,
            checkpoint_file,
            clf_report_dir,
            plot_dir,
            roc_dir,
        )
    else:
        output = (test_data_file, checkpoint_file)

    return output


def get_params(model: object) -> int:
    """Helper function to find the total number of trainable parameters in the
    PyTorch model.

    Args:
        model (object): Instance of the PyTorch model being used.

    Returns:
        Number of trainable parameters.
    """
    return sum(p.numel() for p in model.parameters() if p.requires_grad)


def model_details(model: object, x: torch.Tensor, input_size: tuple) -> None:
    """
    Print Keras like model details on the screen before training.

    Args:
        model (object): Instance of the PyTorch model being used.
        x (torch.Tensor): Dummy input.
        input_size (tuple): Size of the input.

    Returns:
        None
    """
    print("\t\t\t\tMODEL SUMMARY")
    summary(model, input_size=input_size)
    print(f'Batched input size: {x.shape}')
    print(f"Batched output size: {model(x).shape}")
    print(f"Model contains {get_params(model)} trainable parameters!")


def merge_pdfs(
    inputs: Sequence,
    output: Union[str,Path],
    delete_inputs: bool = False,
):
    inputs = [Path(input) for input in inputs]
    output = Path(output)
    gs_cmd = shutil.which('gs')
    if gs_cmd is None:
        return
    print(f"Merging PDFs into file: {output.as_posix()}")
    cmd = [
        gs_cmd,
        '-q',
        '-dBATCH',
        '-dNOPAUSE',
        '-sDEVICE=pdfwrite',
        '-dPDFSETTINGS=/prepress',
        '-dCompatibilityLevel=1.4',
    ]
    cmd.append(f"-sOutputFile={output.as_posix()}")
    for pdf_file in inputs:
        cmd.append(f"{pdf_file.as_posix()}")
    result = subprocess.run(cmd, check=True)
    assert result.returncode == 0 and output.exists()
    if delete_inputs is True:
        for pdf_file in inputs:
            pdf_file.unlink()


def create_model_class(
        model_name: str
    ) -> torch.nn.Module:
    """
    Helper function to import the module for the model being used as per the
    command line argument `--model_name`.

    Args:
        model_name (str): `--model_name` argument.

    Returns:
        Object of the model class.
    """
    model_filename = model_name + "_model"
    model_path = "..models." + model_filename
    model_lib = importlib.import_module(
        model_path,
        package='elm_prediction.src',
    )
    model = None
    _model_name = model_name.replace("_", "") + "model"
    for name, cls in model_lib.__dict__.items():
        if name.lower() == _model_name.lower():
            model = cls

    return model

def get_model(args: argparse.Namespace,
              logger: logging.Logger):
    _, model_cpt_path = utils.create_output_paths(args)
    gen_type_suffix = '_' + re.split('[_.]', args.input_file)[-2] if args.generated else ''
    model_name = args.model_name + gen_type_suffix
    accepted_preproc = ['wavelet', 'unprocessed']

    model_cpt_file = os.path.join(model_cpt_path, f'{args.model_name}_lookahead_{args.label_look_ahead}'
                                                  f'{gen_type_suffix}'
                                                  f'{"_" + args.data_preproc if args.data_preproc in accepted_preproc else ""}'
                                                  f'{"_" + args.balance_data if args.balance_data else ""}.pth')

    raw_model = (multi_features_ds_model.RawFeatureModel(args) if args.raw_num_filters > 0 else None)
    fft_model = (multi_features_ds_model.FFTFeatureModel(args) if args.fft_num_filters > 0 else None)
    cwt_model = (multi_features_ds_model.CWTFeatureModel(args) if args.wt_num_filters > 0 else None)
    features = [type(f).__name__ for f in [raw_model, fft_model, cwt_model] if f]

    logger.info(f'Found {model_name} state dict at {model_cpt_file}.')
    model_cls = utils.create_model(args.model_name)
    if 'MULTI' in args.model_name.upper():
        model = model_cls(args, raw_model, fft_model, cwt_model)
    else:
        model = model_cls(args)
    state_dict = torch.load(model_cpt_file, map_location=torch.device(args.device))['model']
    model.load_state_dict(state_dict)
    logger.info(f'Loaded {model_name} state dict.')

    model.layers = OrderedDict([child for child in model.named_modules() if hasattr(child[1], 'weight')])

    return model.to(args.device)<|MERGE_RESOLUTION|>--- conflicted
+++ resolved
@@ -3,13 +3,10 @@
 
 import re
 import os
-<<<<<<< HEAD
 import shutil
 import subprocess
-=======
 import pickle
 import sys
->>>>>>> cb3f4327
 import logging
 import time
 import math
