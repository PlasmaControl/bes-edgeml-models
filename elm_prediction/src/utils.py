--- conflicted
+++ resolved
@@ -1,29 +1,18 @@
 """Various utility functions used for data preprocessing, training and validation.
 """
 
-from genericpath import exists
-import argparse
-import importlib
-import logging
-import math
+import re
 import os
-<<<<<<< HEAD
-import sys
-=======
->>>>>>> cbbe3b1c
 import pickle
 import sys
 import logging
 import time
-from collections import OrderedDict
-from pathlib import Path
-from traceback import print_tb
 import math
 import argparse
 import importlib
-from collections import OrderedDict
 from typing import Union, Tuple
 from pathlib import Path
+from collections import OrderedDict
 from traceback import print_tb
 
 import numpy as np
@@ -31,6 +20,8 @@
 from torchinfo import summary
 
 from elm_prediction import package_dir
+from elm_prediction.src import utils
+from elm_prediction.models import multi_features_ds_model
 
 
 class MetricMonitor:
@@ -132,8 +123,6 @@
         return logger
 
 
-<<<<<<< HEAD
-=======
 def get_test_dataset(args: argparse.Namespace, file_name: str, logger: logging.getLogger = None, ) -> Tuple[
     tuple, dataset.ELMDataset]:
     """Read the pickle file containing the test data and return PyTorch dataset
@@ -162,7 +151,6 @@
 
     return data_attrs, test_dataset
 
->>>>>>> cbbe3b1c
 # log the model and data preprocessing outputs
 def get_logger(
     script_name: Union[str, None] = None,
@@ -356,7 +344,7 @@
 
 def get_model(args: argparse.Namespace,
               logger: logging.Logger):
-    _, model_cpt_path = src.utils.create_output_paths(args)
+    _, model_cpt_path = utils.create_output_paths(args)
     gen_type_suffix = '_' + re.split('[_.]', args.input_file)[-2] if args.generated else ''
     model_name = args.model_name + gen_type_suffix
     accepted_preproc = ['wavelet', 'unprocessed']
@@ -366,13 +354,13 @@
                                                   f'{"_" + args.data_preproc if args.data_preproc in accepted_preproc else ""}'
                                                   f'{"_" + args.balance_data if args.balance_data else ""}.pth')
 
-    raw_model = (multi_features_model.RawFeatureModel(args) if args.raw_num_filters > 0 else None)
-    fft_model = (multi_features_model.FFTFeatureModel(args) if args.fft_num_filters > 0 else None)
-    cwt_model = (multi_features_model.CWTFeatureModel(args) if args.wt_num_filters > 0 else None)
+    raw_model = (multi_features_ds_model.RawFeatureModel(args) if args.raw_num_filters > 0 else None)
+    fft_model = (multi_features_ds_model.FFTFeatureModel(args) if args.fft_num_filters > 0 else None)
+    cwt_model = (multi_features_ds_model.CWTFeatureModel(args) if args.wt_num_filters > 0 else None)
     features = [type(f).__name__ for f in [raw_model, fft_model, cwt_model] if f]
 
     logger.info(f'Found {model_name} state dict at {model_cpt_file}.')
-    model_cls = src.utils.create_model(args.model_name)
+    model_cls = utils.create_model(args.model_name)
     if 'MULTI' in args.model_name.upper():
         model = model_cls(args, raw_model, fft_model, cwt_model)
     else:
