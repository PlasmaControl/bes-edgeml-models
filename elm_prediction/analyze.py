"""
Main inference and error analysis script to run inference on the test data 
using the trained model. It calculates micro and macro predictions for each ELM 
event in the test data and create metrics like confusion metrics, classification
report. It also creates (and saves) various plots such as time series plots for 
the ELM events with the ground truth and model predictions as well as the confusion
matrices for both macro and micro predictions. Using the  command line argument 
`--dry_run` will just show the plots, it will not save them.
"""
import os
import pickle
from typing import Tuple, List, Union
import argparse
import logging
from pathlib import Path
from xmlrpc.client import Boolean

import torch
import numpy as np
import pandas as pd
import matplotlib.pyplot as plt
from matplotlib.colors import LogNorm
import seaborn as sns
from sklearn import metrics
from tqdm import tqdm

try:
    from .data_preprocessing import *
    from .src import utils, dataset
    from .options.test_arguments import TestArguments
    from . import package_dir
except ImportError:
    from elm_prediction.data_preprocessing import *
    from elm_prediction.src import utils, dataset
    from elm_prediction.options.test_arguments import TestArguments
    from elm_prediction import package_dir


sns.set_theme(style="whitegrid", palette="muted", font_scale=1.25)
LABELS = ["no ELM", "ELM"]


def inference_on_elm_events(
    args: argparse.Namespace,
    model: object,
    device: torch.device,
    test_data: tuple,
) -> dict:
    """Function to create micro and macro predictions for each ELM event in the
    test data. Micro predictions are basically the model predictions calculated
    for each time step for each ELM event. Macro predictions, on the other hand,
    are calculated after dividing the micro predictions into two regions -
    `micro_predictions_pre_active_elms` and `micro_predictions_active_elms` using
    the buffer limits (75 us before and after the first time step of ELM onset).
    For both regions, a macro prediction will predict high (i.e. prediction=1)
    if atleast one micro prediction in that region predicted high. This custom
    prediction metric will put a strong restriction for a model prediction and
    will result in lot more number of false positives than false negatives for
    macro predictions.

    Args:
    -----
        args (argparse.Namespace): Argparse namespace object containing all the
            base and test arguments.
        model (object): Instance of the model used for inference.
        device (torch.device): Device where the predictions are being made.
        test_data (tuple): Tuple containing the test signals, labels, valid_indices
            and window_start_indices.

    Returns:
    --------
        Python dictionary containing the signals and true labels alongwith micro
        and macro predictions.
    """
    signals = test_data[0]
    print(f"Signals shape: {signals.shape}")
    labels = test_data[1]
    _ = test_data[2]  # sample_indices
    window_start = test_data[3]
    elm_indices = test_data[4]
    num_elms = len(window_start)
    elm_predictions = dict()
    # iterate through each ELM event
    for i_elm in range(num_elms):
        print(f"Processing elm event with start index: {window_start[i_elm]}")
        i_start = window_start[i_elm]
        if i_elm < num_elms - 1:
            i_stop = window_start[i_elm + 1] - 1
        else:
            i_stop = labels.size
        # gathering the indices for active elm events
        elm_signals = signals[i_start:i_stop, ...]
        elm_labels = labels[i_start:i_stop]
        active_elm = np.where(elm_labels > 0.0)[0]
        active_elm_start = active_elm[0]
        active_elm_lower_buffer = active_elm_start - args.truncate_buffer
        active_elm_upper_buffer = active_elm_start + args.truncate_buffer
        predictions = []
        effective_len = (
            elm_labels.size
            - args.signal_window_size
            - args.label_look_ahead
            + 1
        )
        # iterate through the each allowed time step
        for j in range(effective_len):
            # reshape the data accroding to the data preprocessing technique
            if args.data_preproc == "gradient":
                input_signals = np.array(
                    elm_signals[j : j + args.signal_window_size, :, :].reshape(
                        [1, args.signal_window_size, 8, 8, 6]
                    ),
                    dtype=np.float32,
                )
                input_signals = np.transpose(
                    input_signals, axes=(0, 4, 1, 2, 3)
                )
            else:
                input_signals = np.array(
                    elm_signals[j : j + args.signal_window_size, :, :].reshape(
                        [1, 1, args.signal_window_size, 8, 8]
                    ),
                    dtype=np.float32,
                )
            input_signals = torch.as_tensor(input_signals, dtype=torch.float32)
            input_signals = input_signals.to(device)
            outputs = model(input_signals)
            predictions.append(outputs.item())
        predictions = np.array(predictions)
        elm_time = np.arange(elm_labels.size)
        # convert logits to probability
        # calculate micro predictions for each time step
        if not args.regression:
            micro_predictions = (
                torch.sigmoid(torch.as_tensor(predictions, dtype=torch.float32))
                .cpu()
                .numpy()
            )
        else:
            micro_predictions = (
                    torch.as_tensor(predictions, dtype=torch.float32)
                    .cpu()
                    .numpy()
            )
        micro_predictions = np.pad(
            micro_predictions,
            pad_width=(
                args.signal_window_size + args.label_look_ahead - 1,
                0,
            ),
            mode="constant",
            constant_values=0,
        )
        # filter labels and micro-predictions for active elm regions
        elm_labels_active_elms = elm_labels[
            active_elm_lower_buffer:active_elm_upper_buffer
        ]
        micro_predictions_active_elms = micro_predictions[
            active_elm_lower_buffer:active_elm_upper_buffer
        ]
        # filter labels and micro-predictions for non-active elm regions
        micro_predictions_pre_active_elms = micro_predictions[
            :active_elm_lower_buffer
        ]
        # calculate macro predictions for each region
        macro_predictions_active_elms = np.array(
            [np.any(micro_predictions_active_elms > 0.5).astype(int)]
        )
        macro_predictions_pre_active_elms = np.array(
            [np.any(micro_predictions_pre_active_elms > 0.5).astype(int)]
        )

        macro_labels = np.array([0, 1], dtype="int")
        macro_predictions = np.concatenate(
            [
                macro_predictions_pre_active_elms,
                macro_predictions_active_elms,
            ]
        )
        elm_time = np.arange(elm_labels.size)
        print(f"Signals shape: {elm_signals.shape}")
        print(f"Labels shape: {elm_labels.shape}")
        print(f"Time shape: {elm_time.shape}")
        elm_predictions[window_start[i_elm]] = {
            "signals": elm_signals,
            "labels": elm_labels,
            "micro_predictions": micro_predictions,
            "macro_labels": macro_labels,
            "macro_predictions": macro_predictions,
            "elm_time": elm_time,
            "elm_index": elm_indices[i_elm],
        }
    return elm_predictions


def plot_inference_on_elm_events(
    args: argparse.Namespace,
    elm_predictions: dict,
    plot_dir: Union[str, Path] = '',
    click_through_pages: Boolean = True,  # True to click through multiple pages
    save: Boolean = False,  # save PDFs
) -> None:
    """Helper function to plot the time series plots for all the ELM events in
    the test set on multiple pages.
    Default behavior is interactive mode, and click through pages to view.
    """
    elm_ids = list(elm_predictions.keys())
    print('elm_ids:', elm_ids)
    n_elms = len(elm_ids)
    num_pages = n_elms // 12 + 1 if n_elms%12 > 0 else n_elms // 12

    if save:
        plot_dir = Path(plot_dir)
        assert plot_dir.exists()

    nrows = 3
    ncols = 4
    fig, axes = plt.subplots(ncols=ncols, nrows=nrows, figsize=(ncols*4, nrows*3))

    for i_page in range(num_pages):
        elms = elm_ids[i_page * 12 : (i_page + 1) * 12]
        for i_elm, elm in enumerate(elms):
            plt.sca(axes.flat[i_elm])
            plt.cla()
            signals = elm_predictions[elm]["signals"]
            labels = elm_predictions[elm]["labels"]
            predictions = elm_predictions[elm]["micro_predictions"]
            elm_time = elm_predictions[elm]["elm_time"]
            elm_index = elm_predictions[elm]["elm_index"]
            if i_page==0 and i_elm==0:
                print('First ELM event')
                print(f'signals.shape: {signals.shape}')
                print(f'labels.shape: {labels.shape}')
                print(f'predictions.shape: {predictions.shape}')
                print(f'elm_time.shape: {elm_time.shape}')
            active_elm = np.where(labels > 0)[0]
            active_elm_start = active_elm[0]
            active_elm_end = active_elm[-1]
            # plot signal, labels, and prediction
            plt.plot(elm_time, signals[:, 2, 6] / np.max(signals[:, 2, 6]), label="BES ch 22")
            plt.plot(elm_time, labels + 0.02, label="Ground truth")
            plt.plot(elm_time, predictions, label="Prediction", lw=1.5)
            plt.axvline(active_elm_start - args.truncate_buffer,
                ymin=0, ymax=0.9, c="k", ls="--", alpha=0.65, label="Buffer limits")
            plt.axvline(active_elm_end,
                ymin=0, ymax=0.9, c="k", ls="--", alpha=0.65, label="Buffer limits")
            plt.xlabel("Time (micro-s)", fontsize=11)
            plt.ylabel("Signal | label", fontsize=11)
            plt.tick_params(axis="x", labelsize=11)
            plt.tick_params(axis="y", labelsize=11)
            plt.ylim([None, 1.1])
            plt.legend(fontsize=9)
            plt.title(f'ELM index {elm_index}', fontsize=12)
        plt.tight_layout()
        if save:
            filepath = plot_dir / f'elm_event_inference_plot_pg{i_page:02d}.pdf'
            print(f'Saving file: {filepath.as_posix()}')
            plt.savefig(filepath.as_posix(), format='pdf', transparent=True)
        if plt.isinteractive():
            if click_through_pages:
                # interactive; halt/block after each page
                print('Close plot window to continue')
                plt.show(block=True)
            else:
                # interactive; do not halt/block after each page
                plt.show(block=False)
        else:
            # non-interactive for figure generation in scripts without viewing
            pass


def plot_confusion_matrix(
    args: argparse.Namespace,
    y_true: np.ndarray,
    y_probas: np.ndarray,
    report_dir: str,
    roc_dir: str,
    plot_dir: str,
    pred_mode: str,
    save: Boolean = False,
) -> None:
    """Show metrics like confusion matrix and classification report for both
    micro and macro predictions.

    Args:
    -----
        args (argparse.Namespace): Argparse namespace object.
        y_true (np.ndarray): True labels.
        y_probas (np.ndarray): Prediction probabilities (output of sigmoid).
        report_dir (str): Output directory path to save classification reports.
        roc_dir (str): Output directory path to save TPR, FPR and threshold arrays
            to calculate ROC curves.
        plot_dir (str): Output directory path to save confusion matrix plots.
        pred_mode (str): Whether to calculate metrics for micro or macro predictions.
    """
    assert pred_mode in ['micro','macro']

    if pred_mode == 'micro':
        assert y_probas.dtype not in [np.dtype('int'), np.dtype('bool')]
        # calculate predictions from the probabilities
        y_preds = (y_probas > args.threshold).astype(int)
        # creating a classification report
        cm = metrics.confusion_matrix(y_true, y_preds)
        cr = metrics.classification_report(
            y_true, 
            y_preds, 
            output_dict=True,
            zero_division=0,
        )
    else:
        assert y_probas.dtype != np.dtype('float')
        # creating a classification report
        cm = metrics.confusion_matrix(y_true, y_probas)
        cr = metrics.classification_report(
            y_true, 
            y_probas, 
            output_dict=True,
            zero_division=0,
        )

    # calculate the log of the confusion matrix scaled by the
    # total error (false positives + false negatives)
    # cm_log = np.log(cm)
    # x, y = np.where(~np.eye(cm.shape[0], dtype=bool))
    # coords = tuple(zip(x, y))
    # total_error = np.sum(cm[coords])
    # cm_scaled = cm / total_error

    # classification report
    df = pd.DataFrame(cr).transpose()
    print(f"Classification report:\n{df}")
    df.to_csv(
        os.path.join(
            report_dir,
            f"classification_report_{pred_mode}.csv",
        ),
        index=True,
    )

    # ROC curve
    fpr, tpr, thresh = metrics.roc_curve(y_true, y_probas)
    roc_details = pd.DataFrame()
    roc_details["fpr"] = fpr
    roc_details["tpr"] = tpr
    roc_details["threshold"] = thresh
    roc_details.to_csv(
        os.path.join(
            roc_dir,
            f"roc_details_{pred_mode}.csv",
        ),
        index=False,
    )

    # plots confusion matrix
    plt.figure()
    ax = plt.subplot()
    sns.heatmap(
        cm,
        xticklabels=LABELS,
        yticklabels=LABELS,
        annot=True,
        ax=ax,
        annot_kws={"size": 14},
        # fmt=".3f",
        fmt="d",
        norm=LogNorm() if pred_mode=='micro' else None,
    )
    plt.setp(ax.get_yticklabels(), rotation=0)
    ax.set_xlabel("Predicted Label", fontsize=14)
    ax.set_ylabel("True Label", fontsize=14)
    ax.text(
        x=0.5,
        y=1.08,
        s=f"{pred_mode} predictions",
        fontsize=14,
        ha="center",
        va="bottom",
        transform=ax.transAxes,
    )
    ax.text(
        x=0.5,
        y=1.02,
        s=f"Signal window: {args.signal_window_size}, Label look ahead: {args.label_look_ahead}",
        fontsize=12,
        alpha=0.75,
        ha="center",
        va="bottom",
        transform=ax.transAxes,
    )
    plt.tight_layout()
    if save:
        filepath = Path(plot_dir) / f"confusion_matrix_{pred_mode}.pdf"
        print(f'Saving matrix figure: {filepath.as_posix()}')
        plt.savefig(filepath.as_posix(), format='pdf', transparent=True)

    # plot ROC curve if micro
    if pred_mode == 'micro':
        plt.figure()
        plt.plot(fpr, tpr)
        plt.xlabel('False positive rate')
        plt.ylabel('True positive rate')
        plt.title('ROC curve')
        plt.tight_layout()
        if save:
            filepath = Path(plot_dir) / f"roc_{pred_mode}.pdf"
            print(f'Saving roc plot: {filepath.as_posix()}')
            plt.savefig(filepath.as_posix(), format='pdf', transparent=True)


    if plt.isinteractive():
        plt.show(block=False)


def calc_roc_and_f1(
    args: argparse.Namespace,
    logger: logging.Logger,
    model: object,
    device: torch.device,
    data: tuple,
) -> None:
    """Make predictions on the validation set to assess the model's performance
    on the test/validation set using metrics like ROC or F1-scores.
    """
    # put the model to eval mode
    model.eval()
    predictions = []
    targets = []
    # create pytorch dataset for test set
    test_dataset = dataset.ELMDataset(args, *data[0:4], logger=logger, phase="testing")
    # dataloader
    data_loader = torch.utils.data.DataLoader(
        test_dataset,
        batch_size=args.batch_size,
        shuffle=False,
        drop_last=True,
    )
    inputs, _ = next(iter(data_loader))
    logger.info(f"  Input size: {inputs.shape}")
    # iterate through the dataloader
    for images, labels in tqdm(data_loader):
        images = images.to(device)
        with torch.no_grad():
            preds = model(images)
        preds = preds.view(-1)
        predictions.append(torch.sigmoid(preds).cpu().numpy())
        targets.append(labels.cpu().numpy())
    predictions = np.concatenate(predictions)
    targets = np.concatenate(targets)
    # display ROC and F1-score
    roc_auc = metrics.roc_auc_score(targets, predictions)
    logger.info(f"  ROC score on test data: {roc_auc:.4f}")
    logger.info(f'  Threshold for F1: {args.threshold:.2f}')
    # f1_thresh = 0.35  # threshold for F1-score
    f1 = metrics.f1_score(
        targets, 
        (predictions > args.threshold).astype(int),
        zero_division=0,
    )
    logger.info(f"  F1 score on test data: {f1:.4f}")
    return roc_auc, f1, args.threshold


def get_micro_macro_values(pred_dict: dict, mode: str):
    """Helper function to extract values from the prediction dictionary."""
    assert mode in ['micro','macro']
    targets = []
    predictions = []
    for vals in pred_dict.values():
        predictions.append(vals[f"{mode}_predictions"])
        label_key = 'labels' if mode=='micro' else 'macro_labels'
        targets.append(vals[label_key])
    return np.concatenate(targets), np.concatenate(predictions)

def plot_regression_elms(args: argparse.Namespace,
                         elm_list: list = None):
    return


def do_analysis(
    # args: argparse.Namespace,
    args_file: Union[Path, str, None] = None,
    interactive: Boolean = True,  # True to view immediately; False to only generate PDFs in script without viewing
    click_through_pages: Boolean = True,  # True to click through multiple pages of ELM inference
    save: Boolean = False,
) -> None:
    """Actual function encapsulating all analysis function and making inference."""
    args_file = Path(args_file)
    with args_file.open('rb') as f:
        args = pickle.load(f)
    args = TestArguments().parse(existing_namespace=args)

    output_dir = Path(args.output_dir)
    assert output_dir.exists()

    if interactive:
        plt.ion()
    else:
        plt.ioff()
        click_through_pages = False

    LOGGER = utils.get_logger(
        script_name=__name__,
        stream_handler=True,
        log_file=(output_dir / 'analysis.log').as_posix(),
    )

    model_cls = utils.create_model_class(args.model_name)
    model = model_cls(args)

    if args.device.startswith('cuda'):
        args.device = 'cuda'
    if args.device == 'auto':
        args.device = 'cuda' if torch.cuda.is_available() else 'cpu'
    device = torch.device(args.device)

    model = model.to(device)

    # restore paths
    test_data_file, checkpoint_file, clf_report_dir, plot_dir, roc_dir = \
        utils.create_output_paths(args, infer_mode=True)

    # load the model checkpoint
    LOGGER.info(f"  Model checkpoint: {checkpoint_file.as_posix()}")
    load_obj = torch.load(checkpoint_file.as_posix(), map_location=device)
    model_dict = load_obj['model']
    model.load_state_dict(model_dict)

    # restore test data
    LOGGER.info(f"  Test data file: {test_data_file.as_posix()}")
    with test_data_file.open("rb") as f:
        test_data = pickle.load(f)

    signals = test_data["signals"]
    labels = test_data["labels"]
    sample_indices = test_data["sample_indices"]
    window_start = test_data["window_start"]
    elm_indices = test_data["elm_indices"]

    LOGGER.info("-------->  Test data information")
    LOGGER.info(f"  Signals shape: {signals.shape}")
    LOGGER.info(f"  Labels shape: {labels.shape}")
    LOGGER.info(f"  Sample indices shape: {sample_indices.shape}")
    LOGGER.info(f"  Window start indices: {window_start.shape}")
    LOGGER.info(f"  ELM indices: {elm_indices.shape}")

    test_data = (signals, labels, sample_indices, window_start, elm_indices)
    roc, f1, threshold = calc_roc_and_f1(args, LOGGER, model, device, test_data)

    # get micro/macro predictions for truncated signals, labels,
    pred_dict = inference_on_elm_events(args, model, device, test_data)

    print(f'Interactive?: {plt.isinteractive()}')

<<<<<<< HEAD
    if args.regression:


    plot_inference_on_elm_events(args, pred_dict,
        plot_dir=plot_dir,
=======
    plot_inference_on_elm_events(
        args, 
        pred_dict,
        plot_dir=plot_dir.as_posix(),
>>>>>>> a24d9871
        click_through_pages=click_through_pages,
        save=save,
    )

    # plot micro/macro confusion matrices
    for mode in ['micro', 'macro']:
        targets, predictions = get_micro_macro_values(pred_dict, mode=mode)
        plot_confusion_matrix(
            args, 
            targets, 
            predictions,
            clf_report_dir.as_posix(), 
            roc_dir.as_posix(), 
            plot_dir.as_posix(), 
            pred_mode=mode, 
            save=save,
        )

    if plt.isinteractive():
        print('Close plots to exit')
        plt.show(block=True)


if __name__ == "__main__":
    plt.close('all')
    args_file = package_dir / 'run_dir/args.pkl'
    do_analysis(args_file, interactive=True, click_through_pages=True, save=True)<|MERGE_RESOLUTION|>--- conflicted
+++ resolved
@@ -37,6 +37,7 @@
 
 
 sns.set_theme(style="whitegrid", palette="muted", font_scale=1.25)
+palette = list(sns.color_palette("muted").as_hex())
 LABELS = ["no ELM", "ELM"]
 
 
@@ -302,8 +303,8 @@
         # creating a classification report
         cm = metrics.confusion_matrix(y_true, y_preds)
         cr = metrics.classification_report(
-            y_true, 
-            y_preds, 
+            y_true,
+            y_preds,
             output_dict=True,
             zero_division=0,
         )
@@ -312,8 +313,8 @@
         # creating a classification report
         cm = metrics.confusion_matrix(y_true, y_probas)
         cr = metrics.classification_report(
-            y_true, 
-            y_probas, 
+            y_true,
+            y_probas,
             output_dict=True,
             zero_division=0,
         )
@@ -452,7 +453,7 @@
     logger.info(f'  Threshold for F1: {args.threshold:.2f}')
     # f1_thresh = 0.35  # threshold for F1-score
     f1 = metrics.f1_score(
-        targets, 
+        targets,
         (predictions > args.threshold).astype(int),
         zero_division=0,
     )
@@ -551,18 +552,10 @@
 
     print(f'Interactive?: {plt.isinteractive()}')
 
-<<<<<<< HEAD
-    if args.regression:
-
-
-    plot_inference_on_elm_events(args, pred_dict,
-        plot_dir=plot_dir,
-=======
     plot_inference_on_elm_events(
-        args, 
+        args,
         pred_dict,
         plot_dir=plot_dir.as_posix(),
->>>>>>> a24d9871
         click_through_pages=click_through_pages,
         save=save,
     )
@@ -571,13 +564,13 @@
     for mode in ['micro', 'macro']:
         targets, predictions = get_micro_macro_values(pred_dict, mode=mode)
         plot_confusion_matrix(
-            args, 
-            targets, 
+            args,
+            targets,
             predictions,
-            clf_report_dir.as_posix(), 
-            roc_dir.as_posix(), 
-            plot_dir.as_posix(), 
-            pred_mode=mode, 
+            clf_report_dir.as_posix(),
+            roc_dir.as_posix(),
+            plot_dir.as_posix(),
+            pred_mode=mode,
             save=save,
         )
 
