--- conflicted
+++ resolved
@@ -7,20 +7,14 @@
 matrices for both macro and micro predictions. Using the  command line argument 
 `--dry_run` will just show the plots, it will not save them.
 """
-<<<<<<< HEAD
 import os
 import pickle
 from typing import Tuple, List, Union, Any
-=======
->>>>>>> cbbe3b1c
 import argparse
 import shutil
 import subprocess
 import logging
-import os
-import pickle
 from pathlib import Path
-from typing import Tuple, Union
 from xmlrpc.client import Boolean
 
 import matplotlib.pyplot as plt
@@ -45,13 +39,9 @@
     from elm_prediction.options.test_arguments import TestArguments
     from elm_prediction import package_dir
 
-<<<<<<< HEAD
 
 sns.set_theme(style="whitegrid", palette="muted", font_scale=1.25)
 palette = list(sns.color_palette("muted").as_hex())
-=======
-# sns.set_theme(style="whitegrid", palette="muted")
->>>>>>> cbbe3b1c
 LABELS = ["no ELM", "ELM"]
 
 
@@ -100,6 +90,7 @@
 
     logger.info("Calculating inference on ELM events")
     for i_elm in range(num_elms):
+        print(f"Processing elm event with start index: {window_start[i_elm]}")
         i_start = window_start[i_elm]
         if i_elm < num_elms - 1:
             i_stop = window_start[i_elm + 1] - 1
@@ -148,7 +139,6 @@
         # elm_time = np.arange(elm_labels.size)
         # convert logits to probability
         # calculate micro predictions for each time step
-<<<<<<< HEAD
         if not args.regression:
             micro_predictions = (
                 torch.sigmoid(torch.as_tensor(predictions, dtype=torch.float32))
@@ -161,13 +151,6 @@
                     .cpu()
                     .numpy()
             )
-=======
-        micro_predictions = (
-            torch.sigmoid(torch.as_tensor(predictions, dtype=torch.float32))
-                .cpu()
-                .numpy()
-        )
->>>>>>> cbbe3b1c
         micro_predictions = np.pad(
             micro_predictions,
             pad_width=(
@@ -204,20 +187,15 @@
             ]
         )
         elm_time = np.arange(elm_labels.size)
-<<<<<<< HEAD
-        print(f"Signals shape: {elm_signals.shape}")
-        print(f"Labels shape: {elm_labels.shape}")
-        print(f"Time shape: {elm_time.shape}")
 
         # if args.regression == 'log':
         #     labels = np.exp(labels)
         #     micro_predictions = np.exp(micro_predictions)
 
-=======
         # print(f"Signals shape: {elm_signals.shape}")
         # print(f"Labels shape: {elm_labels.shape}")
         # print(f"Time shape: {elm_time.shape}")
->>>>>>> cbbe3b1c
+
         elm_predictions[window_start[i_elm]] = {
             "signals": elm_signals,
             "labels": elm_labels,
@@ -247,85 +225,6 @@
     # n_elms = len(elm_ids)
     # num_pages = n_elms // 12 + 1 if n_elms % 12 > 0 else n_elms // 12
 
-<<<<<<< HEAD
-    if save:
-        plot_dir = Path(plot_dir)
-        assert plot_dir.exists()
-
-    nrows = 3
-    ncols = 4
-    fig, axes = plt.subplots(ncols=ncols, nrows=nrows, figsize=(ncols*4, nrows*3))
-
-    for i_page in range(num_pages):
-        elms = elm_ids[i_page * 12 : (i_page + 1) * 12]
-        for i_elm, elm in enumerate(elms):
-            plt.sca(axes.flat[i_elm])
-            plt.cla()
-            signals = elm_predictions[elm]["signals"]
-            labels = elm_predictions[elm]["labels"]
-            predictions = elm_predictions[elm]["micro_predictions"]
-            elm_time = elm_predictions[elm]["elm_time"]
-            elm_index = elm_predictions[elm]["elm_index"]
-            if i_page==0 and i_elm==0:
-                print('First ELM event')
-                print(f'signals.shape: {signals.shape}')
-                print(f'labels.shape: {labels.shape}')
-                print(f'predictions.shape: {predictions.shape}')
-                print(f'elm_time.shape: {elm_time.shape}')
-            active_elm = np.where(labels > 0)[0]
-            active_elm_end = len(labels) if args.regression else active_elm[-1]
-            active_elm_start = len(labels) if args.regression else active_elm[0]
-            if args.regression:
-                # signal and labels are different scales
-                ax1 = plt.gca()
-                ax2 = plt.gca().twinx()
-                ax2.set_ylabel('BES Signal', color='tab:blue')
-                ax2.tick_params(labelcolor='tab:blue')
-                ax2.plot(elm_time, signals[:, 2, 6] / np.max(signals[:, 2, 6]),
-                         alpha=0.5,
-                         label='BES ch 22',
-                         color='tab:blue',
-                         zorder=1)
-                ax2.grid(False)
-                plt.sca(ax1)
-
-                active_elm_start = np.argmax(np.diff(predictions) > 1) + args.truncate_buffer # actually the signal window
-                y_label = 'Prediction'
-                p_color = 'tab:red'
-                y_color = 'tab:red'
-            else:
-                plt.plot(elm_time, signals[:, 2, 6] / np.max(signals[:, 2, 6]), label="BES ch 22")
-                y_label = "Signal | label"
-                y_color = 'tab:red'
-                p_color = 'k'
-            # plot signal, labels, and prediction
-            plt.plot(elm_time, labels + 0.02, label="Ground truth", zorder=2)
-            plt.plot(elm_time, predictions, label="Prediction", lw=1.5, color=p_color, zorder=3)
-
-            plt.axvline(active_elm_end,
-                ymin=0, ymax=0.9, c="k", ls="--", alpha=0.65, label="Buffer limits")
-            plt.axvline(active_elm_start - args.truncate_buffer,
-                        ymin=0, ymax=0.9, c="k", ls="--", alpha=0.65,
-                        label="Buffer limits" if not args.regression else "Signal Window")
-            plt.xlabel("Time (micro-s)", fontsize=11)
-            plt.ylabel(y_label, fontsize=11, color=y_color)
-            plt.tick_params(axis="x", labelsize=11)
-            plt.tick_params(axis="y", labelsize=11, labelcolor=y_color)
-
-            plt.legend(fontsize=9)
-            plt.title(f'ELM index {elm_index}', fontsize=12)
-
-        plt.tight_layout()
-        if save:
-            filepath = plot_dir / f'elm_event_inference_plot{"_regression" if args.regression else ""}_pg{i_page:02d}.pdf'
-            print(f'Saving file: {filepath.as_posix()}')
-            plt.savefig(filepath.as_posix(), format='pdf', transparent=True)
-        if plt.isinteractive():
-            if click_through_pages:
-                # interactive; halt/block after each page
-                print('Close plot window to continue')
-                plt.show(block=True)
-=======
     plot_dir = Path(plot_dir)
     plot_dir.mkdir(exist_ok=True, parents=True)
     i_page = 1
@@ -372,11 +271,93 @@
                 else:
                     # interactive; do not halt/block after each page
                     plt.show(block=False)
->>>>>>> cbbe3b1c
             else:
                 # non-interactive for figure generation in scripts without viewing
                 pass
             plt.close(fig)
+
+            ### FROM REGRESSION ###
+
+
+    nrows = 3
+    ncols = 4
+    fig, axes = plt.subplots(ncols=ncols, nrows=nrows, figsize=(ncols*4, nrows*3))
+
+    for i_page in range(num_pages):
+        elms = elm_ids[i_page * 12 : (i_page + 1) * 12]
+        for i_elm, elm in enumerate(elms):
+            plt.sca(axes.flat[i_elm])
+            plt.cla()
+            signals = elm_predictions[elm]["signals"]
+            labels = elm_predictions[elm]["labels"]
+            predictions = elm_predictions[elm]["micro_predictions"]
+            elm_time = elm_predictions[elm]["elm_time"]
+            elm_index = elm_predictions[elm]["elm_index"]
+            if i_page==0 and i_elm==0:
+                print('First ELM event')
+                print(f'signals.shape: {signals.shape}')
+                print(f'labels.shape: {labels.shape}')
+                print(f'predictions.shape: {predictions.shape}')
+                print(f'elm_time.shape: {elm_time.shape}')
+            active_elm = np.where(labels > 0)[0]
+            active_elm_end = len(labels) if args.regression else active_elm[-1]
+            active_elm_start = len(labels) if args.regression else active_elm[0]
+            if args.regression:
+                # signal and labels are different scales
+                ax1 = plt.gca()
+                ax2 = plt.gca().twinx()
+                ax2.set_ylabel('BES Signal', color='tab:blue')
+                ax2.tick_params(labelcolor='tab:blue')
+                ax2.plot(elm_time, signals[:, 2, 6] / np.max(signals[:, 2, 6]),
+                         alpha=0.5,
+                         label='BES ch 22',
+                         color='tab:blue',
+                         zorder=1)
+                ax2.grid(False)
+                plt.sca(ax1)
+
+                active_elm_start = np.argmax(np.diff(predictions) > 1) + args.truncate_buffer # actually the signal window
+                y_label = 'Prediction'
+                p_color = 'tab:red'
+                y_color = 'tab:red'
+            else:
+                plt.plot(elm_time, signals[:, 2, 6] / np.max(signals[:, 2, 6]), label="BES ch 22")
+                y_label = "Signal | label"
+                y_color = 'tab:red'
+                p_color = 'k'
+            # plot signal, labels, and prediction
+            plt.plot(elm_time, labels + 0.02, label="Ground truth", zorder=2)
+            plt.plot(elm_time, predictions, label="Prediction", lw=1.5, color=p_color, zorder=3)
+
+            plt.axvline(active_elm_end,
+                ymin=0, ymax=0.9, c="k", ls="--", alpha=0.65, label="Buffer limits")
+            plt.axvline(active_elm_start - args.truncate_buffer,
+                        ymin=0, ymax=0.9, c="k", ls="--", alpha=0.65,
+                        label="Buffer limits" if not args.regression else "Signal Window")
+            plt.xlabel("Time (micro-s)", fontsize=11)
+            plt.ylabel(y_label, fontsize=11, color=y_color)
+            plt.tick_params(axis="x", labelsize=11)
+            plt.tick_params(axis="y", labelsize=11, labelcolor=y_color)
+
+            plt.legend(fontsize=9)
+            plt.title(f'ELM index {elm_index}', fontsize=12)
+
+        plt.tight_layout()
+        if save:
+            filepath = plot_dir / f'elm_event_inference_plot{"_regression" if args.regression else ""}_pg{i_page:02d}.pdf'
+            print(f'Saving file: {filepath.as_posix()}')
+            plt.savefig(filepath.as_posix(), format='pdf', transparent=True)
+        if plt.isinteractive():
+            if click_through_pages:
+                # interactive; halt/block after each page
+                print('Close plot window to continue')
+                plt.show(block=True)
+            else:
+                # interactive; do not halt/block after each page
+                plt.show(block=False)
+        else:
+            # non-interactive for figure generation in scripts without viewing
+            pass
 
 
 def plot_confusion_matrix(
@@ -578,11 +559,7 @@
     # f1_thresh = 0.35  # threshold for F1-score
     f1 = metrics.f1_score(
         targets,
-<<<<<<< HEAD
-        (predictions > args.threshold).astype(int),
-=======
         (predictions > threshold).astype(int),
->>>>>>> cbbe3b1c
         zero_division=0,
     )
     logger.info(f"  F1 score on test data: {f1:.4f}")
@@ -598,6 +575,7 @@
     """Make predictions on the validation set to assess the regression model's performance
     on the test/validation set using metrics like R2 or RMSE.
     """
+
     # put the model to eval mode
     model.eval()
     predictions = []
@@ -836,25 +814,13 @@
         test_data_dict["elm_indices"],
     )
 
-<<<<<<< HEAD
-    test_data = (signals, labels, sample_indices, window_start, elm_indices)
     if args.regression:
-        r2, rmse = calc_r2_and_rmse(args, LOGGER, model, device, test_data)
+        r2, rmse = calc_r2_and_rmse(args, logger, model, device, test_data)
     else:
-        roc, f1, threshold = calc_roc_and_f1(args, LOGGER, model, device, test_data)
+        roc, f1, threshold = calc_roc_and_f1(args, logger, model, device, test_data)
 
     # get micro/macro predictions for truncated signals, labels,
-    pred_dict = inference_on_elm_events(args, model, device, test_data)
-
-    print(f'Interactive?: {plt.isinteractive()}')
-
-    plot_inference_on_elm_events(
-        args,
-        pred_dict,
-        plot_dir=plot_dir.as_posix(),
-        click_through_pages=click_through_pages,
-        save=save,
-    )
+    pred_dict = calc_inference(args, logger, model, device, test_data)
 
     # plot micro/macro confusion matrices
     if args.regression:
@@ -877,27 +843,6 @@
                 pred_mode=mode,
                 save=save,
             )
-=======
-    # ROC and F1 for valid indices
-    calc_roc_and_f1(args, logger, model, device, test_data)
-
-    # get micro/macro predictions for truncated signals, labels,
-    pred_dict = calc_inference(args, logger, model, device, test_data)
-
-    # plot micro/macro confusion matrices
-    for mode in ['micro', 'macro']:
-        targets, predictions = get_micro_macro_values(pred_dict, mode=mode)
-        plot_confusion_matrix(
-            args,
-            targets,
-            predictions,
-            clf_report_dir.as_posix(),
-            roc_dir.as_posix(),
-            plot_dir.as_posix(),
-            pred_mode=mode,
-            save=save,
-        )
->>>>>>> cbbe3b1c
 
     plot_inference_on_elm_events(
         args,
@@ -916,11 +861,11 @@
 
     _base_pdf_merge_cmd = [
         shutil.which('gs'),
-        '-q', 
+        '-q',
         '-dBATCH',
-        '-dNOPAUSE', 
-        '-sDEVICE=pdfwrite', 
-        '-dPDFSETTINGS=/prepress', 
+        '-dNOPAUSE',
+        '-sDEVICE=pdfwrite',
+        '-dPDFSETTINGS=/prepress',
         '-dCompatibilityLevel=1.4',
     ]
 
@@ -997,7 +942,7 @@
             self._load_test_data()
         print('Creating data loader for valid indices')
         test_dataset = dataset.ELMDataset(
-            self.args, 
+            self.args,
             self.test_data['signals'],
             self.test_data['labels'],
             self.test_data['sample_indices'],
@@ -1125,7 +1070,7 @@
             plt.savefig(filepath.as_posix(), format='pdf', transparent=True)
 
     def plot_valid_indices_analysis(
-        self, 
+        self,
         threshold: Union[float, None] = None,
     ):
         if self.valid_indices_data_loader is None:
@@ -1183,8 +1128,8 @@
         # plot confusion matrix
         plt.sca(axes.flat[2])
         sns.heatmap(
-            cm, 
-            annot=True, 
+            cm,
+            annot=True,
             norm=LogNorm(),
             xticklabels=['No ELM', 'ELM'],
             yticklabels=['No ELM', 'ELM'],
@@ -1197,7 +1142,7 @@
             filepath = self.analysis_dir / f"valid_indices_analysis.pdf"
             print(f'Saving matrix figure: {filepath.as_posix()}')
             plt.savefig(filepath.as_posix(), format='pdf', transparent=True)
-    
+
     def plot_full_inference(self):
         if self.elm_predictions is None:
             self._calc_inference_full()
@@ -1296,8 +1241,8 @@
             axis = axes.flat[2] if mode == 'micro' else axes.flat[3]
             plt.sca(axis)
             sns.heatmap(
-                cm, 
-                annot=True, 
+                cm,
+                annot=True,
                 norm=LogNorm() if mode=='micro' else None,
                 xticklabels=['No ELM', 'ELM'],
                 yticklabels=['No ELM', 'ELM'],
