--- conflicted
+++ resolved
@@ -346,15 +346,13 @@
         handler.close()
         LOGGER.removeHandler(handler)
 
-<<<<<<< HEAD
     if args.do_analysis:
         run = Analysis(output_dir)
         run.plot_training_epochs()
         run.plot_valid_indices_analysis()
-=======
+        
     total_elapsed = time.time() - training_start_time
     LOGGER.info(f'Training complete in {total_elapsed:0.1f}')
->>>>>>> cb3f4327
 
     return outputs
 
